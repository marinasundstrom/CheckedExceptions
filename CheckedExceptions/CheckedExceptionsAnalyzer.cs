﻿namespace Sundstrom.CheckedExceptions;

using System.Collections.Concurrent;
using System.Collections.Immutable;
using System.Linq;
using System.Linq.Expressions;
using System.Net.Sockets;
using System.Reflection;
using System.Text.Json;

using Microsoft.CodeAnalysis;
using Microsoft.CodeAnalysis.CSharp;
using Microsoft.CodeAnalysis.CSharp.Syntax;
using Microsoft.CodeAnalysis.Diagnostics;

[DiagnosticAnalyzer(LanguageNames.CSharp)]
public partial class CheckedExceptionsAnalyzer : DiagnosticAnalyzer
{
    static readonly ConcurrentDictionary<AnalyzerOptions, AnalyzerSettings> configs = new ConcurrentDictionary<AnalyzerOptions, AnalyzerSettings>();

    // Diagnostic IDs
    public const string DiagnosticIdUnhandled = "THROW001";
    public const string DiagnosticIdIgnoredException = "THROW002";
    public const string DiagnosticIdGeneralThrows = "THROW003";
    public const string DiagnosticIdGeneralThrow = "THROW004";
    public const string DiagnosticIdDuplicateDeclarations = "THROW005";
    public const string DiagnosticIdMissingThrowsOnBaseMember = "THROW006";
    public const string DiagnosticIdMissingThrowsFromBaseMember = "THROW007";
    public const string DiagnosticIdDuplicateThrowsByHierarchy = "THROW008";
    public const string DiagnosticIdRedundantTypedCatchClause = "THROW009";
    public const string DiagnosticIdThrowsDeclarationNotValidOnFullProperty = "THROW010";

    public static readonly IEnumerable<string> AllDiagnosticsIds = [DiagnosticIdUnhandled, DiagnosticIdGeneralThrows, DiagnosticIdGeneralThrow, DiagnosticIdDuplicateDeclarations];

    private static readonly DiagnosticDescriptor RuleUnhandledException = new(
        DiagnosticIdUnhandled,
        "Unhandled exception",
        "Unhandled exception type '{0}'",
        "Usage",
        DiagnosticSeverity.Warning,
        isEnabledByDefault: true,
        description: "Reports exceptions that are thrown but not caught or declared with [Throws], potentially violating exception safety.");

    private static readonly DiagnosticDescriptor RuleIgnoredException = new DiagnosticDescriptor(
        DiagnosticIdIgnoredException,
        "Ignored exception may cause runtime issues",
        "Exception '{0}' is ignored by configuration but may cause runtime issues if unhandled",
        "Usage",
        DiagnosticSeverity.Info,
        isEnabledByDefault: true,
        description: "Informs about exceptions excluded from analysis but which may still propagate at runtime if not properly handled.");

    private static readonly DiagnosticDescriptor RuleGeneralThrow = new(
        DiagnosticIdGeneralThrow,
        "Avoid throwing 'Exception'",
        "Avoid throwing 'System.Exception'; use a more specific exception type",
        "Usage",
        DiagnosticSeverity.Warning,
        isEnabledByDefault: true,
        description: "Discourages throwing the base System.Exception type directly, encouraging clearer and more actionable error semantics.");

    private static readonly DiagnosticDescriptor RuleGeneralThrows = new DiagnosticDescriptor(
        DiagnosticIdGeneralThrows,
        "Avoid declaring exception type 'System.Exception'",
        "Avoid declaring exception type 'System.Exception'; use a more specific exception type",
        "Usage",
        DiagnosticSeverity.Warning,
        isEnabledByDefault: true,
        description: "Discourages the use of System.Exception in [Throws] attributes. Prefer declaring more specific exception types.");

    private static readonly DiagnosticDescriptor RuleDuplicateDeclarations = new DiagnosticDescriptor(
        DiagnosticIdDuplicateDeclarations,
        "Avoid duplicate declarations of the same exception type",
        "Duplicate declaration of the exception type '{0}' found. Remove it to avoid redundancy.",
        "Usage",
        DiagnosticSeverity.Warning,
        isEnabledByDefault: true,
        description: "Detects multiple exception declarations for the same exception type on a single member, which is redundant.");

    private static readonly DiagnosticDescriptor RuleMissingThrowsOnBaseMember = new DiagnosticDescriptor(
        DiagnosticIdMissingThrowsOnBaseMember,
        "Missing Throws declaration",
        "Exception '{1}' is not declared in '{0}'",
        "Usage",
        DiagnosticSeverity.Warning,
        isEnabledByDefault: true,
        description: "Base or interface members should declare compatible exceptions when overridden or implemented members declare them using [Throws].");

    private static readonly DiagnosticDescriptor RuleMissingThrowsFromBaseMember = new(
        DiagnosticIdMissingThrowsFromBaseMember,
        "Missing Throws declaration for exception declared on base member",
        "Exception '{1}' is not compatible with throws declaration(s) in '{0}'",
        "Usage",
        DiagnosticSeverity.Warning,
        isEnabledByDefault: true,
        description: "Ensures that overridden or implemented members declare exceptions required by their base or interface definitions.");

    private static readonly DiagnosticDescriptor RuleDuplicateThrowsByHierarchy = new(
        DiagnosticIdDuplicateThrowsByHierarchy,
        title: "Redundant exception declaration",
        messageFormat: "Exception already handled by declaration of super type ('{0}')",
        category: "Usage",
        DiagnosticSeverity.Warning,
        isEnabledByDefault: true,
        description: "Detects redundant [Throws] declarations where a more general exception type already covers the specific exception.");

    private static readonly DiagnosticDescriptor RuleRedundantTypedCatchClause = new(
        DiagnosticIdRedundantTypedCatchClause,
        title: "Redundant catch clause",
        messageFormat: "Exception type '{0}' is not thrown within the try block",
        category: "Usage",
        DiagnosticSeverity.Warning,
        isEnabledByDefault: true,
        description: "Detects catch clauses for exception types that are never thrown inside the associated try block, making the catch clause redundant.");

    private static readonly DiagnosticDescriptor RuleThrowsDeclarationNotValidOnFullProperty = new(
        DiagnosticIdThrowsDeclarationNotValidOnFullProperty,
        title: "Throws attribute is not valid on full property declarations",
        messageFormat: "Throws attribute is not valid on full property declarations. Place it on accessors instead.",
        category: "Usage",
        DiagnosticSeverity.Error,
        isEnabledByDefault: true,
        description: "The [Throws] attribute cannot be applied to full property declarations. Instead, place the attribute on individual accessors (get or set) to indicate which operations may throw exceptions.");

    public override ImmutableArray<DiagnosticDescriptor> SupportedDiagnostics =>
        [RuleUnhandledException, RuleIgnoredException, RuleGeneralThrows, RuleGeneralThrow, RuleDuplicateDeclarations, RuleMissingThrowsOnBaseMember, RuleMissingThrowsFromBaseMember, RuleDuplicateThrowsByHierarchy, RuleRedundantTypedCatchClause, RuleThrowsDeclarationNotValidOnFullProperty];

    private const string SettingsFileName = "CheckedExceptions.settings.json";
    private static readonly JsonSerializerOptions _settingsFileJsonOptions = new()
    {
        PropertyNameCaseInsensitive = true,
        ReadCommentHandling = JsonCommentHandling.Skip,
        AllowTrailingCommas = true,
    };

    public override void Initialize(AnalysisContext context)
    {
        context.ConfigureGeneratedCodeAnalysis(GeneratedCodeAnalysisFlags.None);
        context.EnableConcurrentExecution();

        // Register actions for throw statements and expressions
        context.RegisterSyntaxNodeAction(AnalyzeThrowStatement, SyntaxKind.ThrowStatement);
        context.RegisterSyntaxNodeAction(AnalyzeThrowExpression, SyntaxKind.ThrowExpression);

        context.RegisterSymbolAction(AnalyzeMethodSymbol, SymbolKind.Method);

        context.RegisterSyntaxNodeAction(AnalyzeLambdaExpression, SyntaxKind.SimpleLambdaExpression);
        context.RegisterSyntaxNodeAction(AnalyzeLambdaExpression, SyntaxKind.ParenthesizedLambdaExpression);
        context.RegisterSyntaxNodeAction(AnalyzeLocalFunctionStatement, SyntaxKind.LocalFunctionStatement);

        // Register additional actions for method calls, object creations, etc.
        context.RegisterSyntaxNodeAction(AnalyzeMethodCall, SyntaxKind.InvocationExpression);
        context.RegisterSyntaxNodeAction(AnalyzeObjectCreation, SyntaxKind.ObjectCreationExpression);
        context.RegisterSyntaxNodeAction(AnalyzeImplicitObjectCreation, SyntaxKind.ImplicitObjectCreationExpression);
        context.RegisterSyntaxNodeAction(AnalyzeIdentifier, SyntaxKind.IdentifierName);
        context.RegisterSyntaxNodeAction(AnalyzeMemberAccess, SyntaxKind.SimpleMemberAccessExpression);
        context.RegisterSyntaxNodeAction(AnalyzeAwait, SyntaxKind.AwaitExpression);
        context.RegisterSyntaxNodeAction(AnalyzeElementAccess, SyntaxKind.ElementAccessExpression);
        context.RegisterSyntaxNodeAction(AnalyzeEventAssignment, SyntaxKind.AddAssignmentExpression);
        context.RegisterSyntaxNodeAction(AnalyzeEventAssignment, SyntaxKind.SubtractAssignmentExpression);
        context.RegisterSyntaxNodeAction(AnalyzeTryStatement, SyntaxKind.TryStatement);
        context.RegisterSyntaxNodeAction(AnalyzePropertyDeclaration, SyntaxKind.PropertyDeclaration);
    }

    private void AnalyzePropertyDeclaration(SyntaxNodeAnalysisContext context)
    {
        var propertyDeclaration = context.Node as PropertyDeclarationSyntax;

        var semanticModel = context.SemanticModel;

        if (propertyDeclaration is null)
            return;

        if (propertyDeclaration.ExpressionBody is not null)
            return;

        var throwsAttributes = propertyDeclaration.AttributeLists.SelectMany(x => x.Attributes)
               .Where(x => x.Name.ToString() is "Throws" or "ThrowsAttribute");

        foreach (var throwsAttribute in throwsAttributes)
        {
            // Report invalid throws declaration
            var diagnostic = Diagnostic.Create(
                        RuleThrowsDeclarationNotValidOnFullProperty,
                        throwsAttribute.GetLocation());

            context.ReportDiagnostic(diagnostic);
        }
    }

    private void AnalyzeTryStatement(SyntaxNodeAnalysisContext context)
    {
        var tryStatement = context.Node as TryStatementSyntax;

        if (tryStatement is null)
            return;

        var settings = GetAnalyzerSettings(context.Options);

        var semanticModel = context.SemanticModel;

        // Check for redundant typed catch clauses
        foreach (var catchClause in tryStatement.Catches)
        {
            if (catchClause.Declaration is null)
                continue; // Skip general catch

            var catchType = semanticModel.GetTypeInfo(catchClause.Declaration.Type).Type as INamedTypeSymbol;
            if (catchType is null)
                continue;

            var thrownExceptions = CollectUnhandledExceptions(context, tryStatement.Block, settings);

            // Check if any thrown exception matches or derives from this catch type
            bool isRelevant = thrownExceptions.OfType<INamedTypeSymbol>().Any(thrown =>
                thrown.Equals(catchType, SymbolEqualityComparer.Default) ||
                thrown.InheritsFrom(catchType));

            if (!isRelevant)
            {
                // Report redundant catch clause
                var diagnostic = Diagnostic.Create(
                    RuleRedundantTypedCatchClause,
                    catchClause.Declaration.Type.GetLocation(),
                    catchType.ToDisplayString());

                context.ReportDiagnostic(diagnostic);
            }
        }
    }

    private AnalyzerSettings GetAnalyzerSettings(AnalyzerOptions analyzerOptions)
    {
        return configs.GetOrAdd(analyzerOptions, _ =>
        {
            var configFileText = analyzerOptions.AdditionalFiles
                .FirstOrDefault(f => SettingsFileName.Equals(Path.GetFileName(f.Path), StringComparison.OrdinalIgnoreCase))
                ?.GetText()?.ToString();

            AnalyzerSettings? val = null;

            if (configFileText is not null)
            {
                val = JsonSerializer.Deserialize<AnalyzerSettings>(configFileText, _settingsFileJsonOptions);
            }

            return val ?? AnalyzerSettings.CreateWithDefaults(); // Return default options if the config file is not found
        });
    }

    private void AnalyzeLambdaExpression(SyntaxNodeAnalysisContext context)
    {
        var lambdaExpression = (LambdaExpressionSyntax)context.Node;
        AnalyzeFunctionAttributes(lambdaExpression, lambdaExpression.AttributeLists.SelectMany(a => a.Attributes), context.SemanticModel, context);
    }

    private void AnalyzeLocalFunctionStatement(SyntaxNodeAnalysisContext context)
    {
        var localFunction = (LocalFunctionStatementSyntax)context.Node;
        AnalyzeFunctionAttributes(localFunction, localFunction.AttributeLists.SelectMany(a => a.Attributes), context.SemanticModel, context);
    }

    private void AnalyzeFunctionAttributes(SyntaxNode node, IEnumerable<AttributeSyntax> attributes, SemanticModel semanticModel, SyntaxNodeAnalysisContext context)
    {
        var throwsAttributes = attributes
            .Where(attr => IsThrowsAttribute(attr, semanticModel))
            .ToList();

        if (throwsAttributes.Count is 0)
            return;

        CheckForGeneralExceptionThrows(throwsAttributes, context);
        CheckForDuplicateThrowsDeclarations(throwsAttributes, context);
        CheckForRedundantThrowsHandledByDeclaredSuperClass(throwsAttributes, context);
    }

    /// <summary>
    /// Determines whether the given attribute is a ThrowsAttribute.
    /// </summary>
    private bool IsThrowsAttribute(AttributeSyntax attributeSyntax, SemanticModel semanticModel)
    {
        var attributeSymbol = semanticModel.GetSymbolInfo(attributeSyntax).Symbol as IMethodSymbol;
        if (attributeSymbol is null)
            return false;

        var attributeType = attributeSymbol.ContainingType;
        return attributeType.Name is "ThrowsAttribute";
    }

    private void AnalyzeMethodSymbol(SymbolAnalysisContext context)
    {
        var methodSymbol = (IMethodSymbol)context.Symbol;

        var throwsAttributes = GetThrowsAttributes(methodSymbol).ToImmutableArray();

        CheckForCompatibilityWithBaseOrInterface(context, throwsAttributes);

        if (throwsAttributes.Length == 0)
            return;

        CheckForGeneralExceptionThrows(throwsAttributes, context);
        CheckForDuplicateThrowsAttributes(context, throwsAttributes);
        CheckForRedundantThrowsHandledByDeclaredSuperClass(context, throwsAttributes);
    }

    private static IEnumerable<AttributeData> FilterThrowsAttributesByException(ImmutableArray<AttributeData> exceptionAttributes, string exceptionTypeName)
    {
        return exceptionAttributes
            .Where(attribute => IsThrowsAttributeForException(attribute, exceptionTypeName));
    }

    public static bool IsThrowsAttributeForException(AttributeData attribute, string exceptionTypeName)
    {
        if (!attribute.ConstructorArguments.Any())
            return false;

        var exceptionTypes = GetDistinctExceptionTypes(attribute);
        return exceptionTypes.Any(exceptionType => exceptionType?.Name == exceptionTypeName);
    }

    public static IEnumerable<INamedTypeSymbol> GetExceptionTypes(params IEnumerable<AttributeData> exceptionAttributes)
    {
        var constructorArguments = exceptionAttributes
            .SelectMany(attr => attr.ConstructorArguments);

        foreach (var arg in constructorArguments)
        {
            if (arg.Kind is TypedConstantKind.Array)
            {
                foreach (var t in arg.Values)
                {
                    if (t.Kind is TypedConstantKind.Type)
                    {
                        yield return (INamedTypeSymbol)t.Value!;
                    }
                }
            }
            else if (arg.Kind is TypedConstantKind.Type)
            {
                yield return (INamedTypeSymbol)arg.Value!;
            }
        }
    }

    public static IEnumerable<INamedTypeSymbol> GetDistinctExceptionTypes(params IEnumerable<AttributeData> exceptionAttributes)
    {
        var exceptionTypes = GetExceptionTypes(exceptionAttributes);

        return exceptionTypes
            .Distinct(SymbolEqualityComparer.Default)
            .OfType<INamedTypeSymbol>();
    }

    /// <summary>
    /// Analyzes throw statements to determine if exceptions are handled or declared.
    /// </summary>
    private void AnalyzeThrowStatement(SyntaxNodeAnalysisContext context)
    {
        var settings = GetAnalyzerSettings(context.Options);

        var throwStatement = (ThrowStatementSyntax)context.Node;

        // Handle rethrows (throw;)
        if (throwStatement.Expression is null)
        {
            if (IsWithinCatchBlock(throwStatement, out var catchClause) && catchClause is not null)
            {
                if (catchClause.Declaration is null)
                {
                    // General catch block with 'throw;'
                    // Analyze exceptions thrown in the try block
                    var tryStatement = catchClause.Ancestors().OfType<TryStatementSyntax>().FirstOrDefault();
                    if (tryStatement is not null)
                    {
                        AnalyzeExceptionsInTryBlock(context, tryStatement, catchClause, throwStatement, settings);
                    }
                }
                else
                {
                    var exceptionType = context.SemanticModel.GetTypeInfo(catchClause.Declaration.Type).Type as INamedTypeSymbol;
                    AnalyzeExceptionThrowingNode(context, throwStatement, exceptionType, settings);
                }
            }

            return; // No further analysis for rethrows
        }

        // Handle throw new ExceptionType()
        if (throwStatement.Expression is ObjectCreationExpressionSyntax creationExpression)
        {
            var exceptionType = context.SemanticModel.GetTypeInfo(creationExpression).Type as INamedTypeSymbol;
            AnalyzeExceptionThrowingNode(context, throwStatement, exceptionType, settings);
        }
    }

    private void AnalyzeExceptionsInTryBlock(SyntaxNodeAnalysisContext context, TryStatementSyntax tryStatement, CatchClauseSyntax generalCatchClause, ThrowStatementSyntax throwStatement, AnalyzerSettings settings)
    {
        var semanticModel = context.SemanticModel;

        // Collect exceptions that can be thrown in the try block
        var thrownExceptions = CollectUnhandledExceptions(context, tryStatement.Block, settings);

        // Collect exception types handled by preceding catch clauses
        var handledExceptions = new HashSet<INamedTypeSymbol>(SymbolEqualityComparer.Default);
        foreach (var catchClause in tryStatement.Catches)
        {
            if (catchClause == generalCatchClause)
                break; // Stop at the general catch clause

            if (catchClause.Declaration is not null)
            {
                var catchType = semanticModel.GetTypeInfo(catchClause.Declaration.Type).Type as INamedTypeSymbol;
                if (catchType is not null)
                {
                    handledExceptions.Add(catchType);
                }
            }
            else
            {
                // General catch clause before our general catch; handles all exceptions
                handledExceptions = null;
                break;
            }
        }

        if (handledExceptions is null)
        {
            // All exceptions are handled by a previous general catch
            return;
        }

        // For each thrown exception, check if it is handled
        foreach (var exceptionType in thrownExceptions.Distinct(SymbolEqualityComparer.Default).OfType<INamedTypeSymbol>())
        {
            var exceptionName = exceptionType.ToDisplayString();

            if (settings.IgnoredExceptions.Contains(exceptionName))
            {
                // Completely ignore this exception
                continue;
            }
            else if (settings.InformationalExceptions.TryGetValue(exceptionName, out var mode))
            {
                if (ShouldIgnore(throwStatement, mode))
                {
                    // Report as THROW002 (Info level)
                    var diagnostic = Diagnostic.Create(RuleIgnoredException, GetSignificantLocation(throwStatement), exceptionType.Name);
                    context.ReportDiagnostic(diagnostic);
                    continue;
                }
            }

            bool isHandled = handledExceptions.Any(handledException =>
                exceptionType.Equals(handledException, SymbolEqualityComparer.Default) ||
                exceptionType.InheritsFrom(handledException));

            bool isDeclared = IsExceptionDeclaredInMember(context, tryStatement, exceptionType);

            if (!isHandled && !isDeclared)
            {
                // Report diagnostic for unhandled exception
                var diagnostic = Diagnostic.Create(
                    RuleUnhandledException,
                    GetSignificantLocation(throwStatement),
                    exceptionType.Name);

                context.ReportDiagnostic(diagnostic);
            }
        }
    }

    private HashSet<INamedTypeSymbol> CollectUnhandledExceptions(SyntaxNodeAnalysisContext context, BlockSyntax block, AnalyzerSettings settings)
    {
        var unhandledExceptions = new HashSet<INamedTypeSymbol>(SymbolEqualityComparer.Default);

        foreach (var statement in block.Statements)
        {
            if (statement is TryStatementSyntax tryStatement)
            {
                // Recursively collect exceptions from the inner try block
                var innerUnhandledExceptions = CollectUnhandledExceptions(context, tryStatement.Block, settings);

                // Remove exceptions that are caught by the inner catch clauses
                var caughtExceptions = GetCaughtExceptions(tryStatement.Catches, context.SemanticModel);
                innerUnhandledExceptions.RemoveWhere(exceptionType => IsExceptionCaught(exceptionType, caughtExceptions));

                // Add any exceptions that are not handled in the inner try block
                unhandledExceptions.UnionWith(innerUnhandledExceptions);
            }
            else
            {
                // Collect exceptions thrown in this statement
                var statementExceptions = CollectExceptionsFromStatement(context, statement, settings);

                // Add them to the unhandled exceptions
                unhandledExceptions.UnionWith(statementExceptions);
            }
        }

        return unhandledExceptions;
    }

    private HashSet<INamedTypeSymbol> CollectExceptionsFromStatement(SyntaxNodeAnalysisContext context, StatementSyntax statement, AnalyzerSettings settings)
    {
        SemanticModel semanticModel = context.SemanticModel;

        var exceptions = new HashSet<INamedTypeSymbol>(SymbolEqualityComparer.Default);

        foreach (var s in statement.DescendantNodesAndSelf())
        {
            switch (s)
            {
                // Collect exceptions from throw statements
                case ThrowStatementSyntax throwStatement:
                    CollectExpressionsFromThrows(throwStatement, throwStatement.Expression);
                    break;

                // Collect exceptions from throw expressions
                case ThrowExpressionSyntax throwExpression:
                    CollectExpressionsFromThrows(throwExpression, throwExpression.Expression);
                    break;

                // Collect exceptions from method calls and object creations
                case InvocationExpressionSyntax:
                case ObjectCreationExpressionSyntax:
                    CollectExpressionsForMethodSymbols((ExpressionSyntax)s);
                    break;

                // Collect exceptions from property accessors and identifiers
                case MemberAccessExpressionSyntax:
                case ElementAccessExpressionSyntax:
                case IdentifierNameSyntax:
                    CollectExpressionsForPropertySymbols((ExpressionSyntax)s);
                    break;
            }
        }

        return exceptions;

        void CollectExpressionsFromThrows(SyntaxNode throwExpression, ExpressionSyntax? subExpression)
        {
            if (subExpression is null) return;

            if (semanticModel.GetTypeInfo(subExpression).Type is not INamedTypeSymbol exceptionType) return;

            if (ShouldIncludeException(exceptionType, throwExpression, settings))
            {
                exceptions.Add(exceptionType);
            }
        }

        void CollectExpressionsForMethodSymbols(ExpressionSyntax expression)
        {
            if (semanticModel.GetSymbolInfo(expression).Symbol is not IMethodSymbol methodSymbol) return;

            var exceptionTypes = GetExceptionTypes(methodSymbol);

            // Get exceptions from XML documentation
            var xmlExceptionTypes = GetExceptionTypesFromDocumentationCommentXml(semanticModel.Compilation, methodSymbol);

            xmlExceptionTypes = ProcessNullable(context, expression, methodSymbol, xmlExceptionTypes);

            if (xmlExceptionTypes.Any())
            {
                exceptionTypes = exceptionTypes.Concat(xmlExceptionTypes.Select(x => x.ExceptionType));
            }

            foreach (var exceptionType in exceptionTypes)
            {
                if (ShouldIncludeException(exceptionType, expression, settings))
                {
                    exceptions.Add(exceptionType);
                }
            }
        }

        void CollectExpressionsForPropertySymbols(ExpressionSyntax expression)
        {
            if (semanticModel.GetSymbolInfo(expression).Symbol is not IPropertySymbol propertySymbol) return;

            HashSet<INamedTypeSymbol> exceptionTypes = GetPropertyExceptionTypes(context, expression, propertySymbol);

            foreach (var exceptionType in exceptionTypes)
            {
                if (ShouldIncludeException(exceptionType, expression, settings))
                {
                    exceptions.Add(exceptionType);
                }
            }
        }
    }

    public bool ShouldIncludeException(INamedTypeSymbol exceptionType, SyntaxNode node, AnalyzerSettings settings)
    {
        // var exceptions = new HashSet<INamedTypeSymbol>(SymbolEqualityComparer.Default);

        var exceptionName = exceptionType.ToDisplayString();

        if (settings.IgnoredExceptions.Contains(exceptionName))
        {
            // Completely ignore this exception
            return false;
        }
        else if (settings.InformationalExceptions.TryGetValue(exceptionName, out var mode))
        {
            if (ShouldIgnore(node, mode))
            {
                return false;
            }
        }

        return true;
    }

    private HashSet<INamedTypeSymbol>? GetCaughtExceptions(SyntaxList<CatchClauseSyntax> catchClauses, SemanticModel semanticModel)
    {
        var caughtExceptions = new HashSet<INamedTypeSymbol>(SymbolEqualityComparer.Default);

        foreach (var catchClause in catchClauses)
        {
            if (catchClause.Declaration is not null)
            {
                var catchType = semanticModel.GetTypeInfo(catchClause.Declaration.Type).Type as INamedTypeSymbol;
                if (catchType is not null)
                {
                    caughtExceptions.Add(catchType);
                }
            }
            else
            {
                // General catch clause catches all exceptions
                caughtExceptions = null;
                break;
            }
        }

        return caughtExceptions;
    }

    private bool IsExceptionCaught(INamedTypeSymbol exceptionType, HashSet<INamedTypeSymbol>? caughtExceptions)
    {
        if (caughtExceptions is null)
        {
            // General catch clause catches all exceptions
            return true;
        }

        return caughtExceptions.Any(catchType =>
            exceptionType.Equals(catchType, SymbolEqualityComparer.Default) ||
            exceptionType.InheritsFrom(catchType));
    }

    private void AnalyzeAwait(SyntaxNodeAnalysisContext context)
    {
        var settings = GetAnalyzerSettings(context.Options);

        var awaitExpression = (AwaitExpressionSyntax)context.Node;

        if (awaitExpression.Expression is InvocationExpressionSyntax invocation)
        {
            // Get the invoked symbol
            var symbolInfo = context.SemanticModel.GetSymbolInfo(invocation);
            var methodSymbol = symbolInfo.Symbol as IMethodSymbol;

            if (methodSymbol is null)
                return;

            // Handle delegate invokes by getting the target method symbol
            if (methodSymbol.MethodKind == MethodKind.DelegateInvoke)
            {
                var targetMethodSymbol = GetTargetMethodSymbol(context, invocation);
                if (targetMethodSymbol is not null)
                {
                    methodSymbol = targetMethodSymbol;
                }
                else
                {
                    // Could not find the target method symbol
                    return;
                }
            }

            AnalyzeMemberExceptions(context, invocation, methodSymbol, settings);
        }
        else if (awaitExpression.Expression is MemberAccessExpressionSyntax memberAccess)
        {
            AnalyzeIdentifierAndMemberAccess(context, memberAccess, settings);
        }
        else if (awaitExpression.Expression is IdentifierNameSyntax identifier)
        {
            AnalyzeIdentifierAndMemberAccess(context, identifier, settings);
        }
    }

    /// <summary>
    /// Determines if a node is within a catch block.
    /// </summary>
    private bool IsWithinCatchBlock(SyntaxNode node, out CatchClauseSyntax? catchClause)
    {
        catchClause = node.Ancestors().OfType<CatchClauseSyntax>().FirstOrDefault();
        return catchClause is not null;
    }

    /// <summary>
    /// Analyzes throw expressions to determine if exceptions are handled or declared.
    /// </summary>
    private void AnalyzeThrowExpression(SyntaxNodeAnalysisContext context)
    {
        var settings = GetAnalyzerSettings(context.Options);

        var throwExpression = (ThrowExpressionSyntax)context.Node;

        if (throwExpression.Expression is ObjectCreationExpressionSyntax creationExpression)
        {
            var exceptionType = context.SemanticModel.GetTypeInfo(creationExpression).Type as INamedTypeSymbol;
            AnalyzeExceptionThrowingNode(context, throwExpression, exceptionType, settings);
        }
    }

    /// <summary>
    /// Analyzes method calls to determine if exceptions are handled or declared.
    /// </summary>
    private void AnalyzeMethodCall(SyntaxNodeAnalysisContext context)
    {
        var settings = GetAnalyzerSettings(context.Options);

        var invocation = (InvocationExpressionSyntax)context.Node;

        if (invocation.Parent is AwaitExpressionSyntax)
        {
            // Handled in other method.
            return;
        }

        // Get the invoked symbol
        var symbolInfo = context.SemanticModel.GetSymbolInfo(invocation);
        var methodSymbol = symbolInfo.Symbol as IMethodSymbol;

        if (methodSymbol is null)
            return;

        // Handle delegate invokes by getting the target method symbol
        if (methodSymbol.MethodKind == MethodKind.DelegateInvoke)
        {
            var targetMethodSymbol = GetTargetMethodSymbol(context, invocation);
            if (targetMethodSymbol is not null)
            {
                methodSymbol = targetMethodSymbol;
            }
            else
            {
                // Could not find the target method symbol
                return;
            }
        }

        AnalyzeMemberExceptions(context, invocation, methodSymbol, settings);
    }

    /// <summary>
    /// Resolves the target method symbol from a delegate, lambda, or method group.
    /// </summary>
    private IMethodSymbol? GetTargetMethodSymbol(SyntaxNodeAnalysisContext context, InvocationExpressionSyntax invocation)
    {
        var expression = invocation.Expression;

        // Get the symbol of the expression being invoked
        var symbolInfo = context.SemanticModel.GetSymbolInfo(expression);
        var symbol = symbolInfo.Symbol ?? symbolInfo.CandidateSymbols.FirstOrDefault();

        if (symbol is null)
            return null;

        if (symbol is ILocalSymbol localSymbol)
        {
            // Get the syntax node where the local variable is declared
            var declaringSyntaxReference = localSymbol.DeclaringSyntaxReferences.FirstOrDefault();
            if (declaringSyntaxReference is not null)
            {
                var syntaxNode = declaringSyntaxReference.GetSyntax();

                if (syntaxNode is VariableDeclaratorSyntax variableDeclarator)
                {
                    var initializer = variableDeclarator.Initializer?.Value;

                    if (initializer is not null)
                    {
                        // Handle lambdas
                        if (initializer is AnonymousFunctionExpressionSyntax anonymousFunction)
                        {
                            var lambdaSymbol = context.SemanticModel.GetSymbolInfo(anonymousFunction).Symbol as IMethodSymbol;
                            if (lambdaSymbol is not null)
                                return lambdaSymbol;
                        }

                        // Handle method groups
                        if (initializer is IdentifierNameSyntax || initializer is MemberAccessExpressionSyntax)
                        {
                            var methodGroupSymbol = context.SemanticModel.GetSymbolInfo(initializer).Symbol as IMethodSymbol;
                            if (methodGroupSymbol is not null)
                                return methodGroupSymbol;
                        }

                        // Get the method symbol of the initializer (lambda or method group)
                        var initializerSymbolInfo = context.SemanticModel.GetSymbolInfo(initializer);
                        var initializerSymbol = initializerSymbolInfo.Symbol ?? initializerSymbolInfo.CandidateSymbols.FirstOrDefault();

                        if (initializerSymbol is IMethodSymbol targetMethodSymbol)
                        {
                            return targetMethodSymbol;
                        }
                    }
                }
            }
        }

        return null;
    }

    /// <summary>
    /// Analyzes object creation expressions to determine if exceptions are handled or declared.
    /// </summary>
    private void AnalyzeObjectCreation(SyntaxNodeAnalysisContext context)
    {
        var settings = GetAnalyzerSettings(context.Options);

        var objectCreation = (ObjectCreationExpressionSyntax)context.Node;

        var constructorSymbol = context.SemanticModel.GetSymbolInfo(objectCreation).Symbol as IMethodSymbol;
        if (constructorSymbol is null)
            return;

        AnalyzeMemberExceptions(context, objectCreation, constructorSymbol, settings);
    }


    /// <summary>
    /// Analyzes implicit object creation expressions to determine if exceptions are handled or declared.
    /// </summary>
    private void AnalyzeImplicitObjectCreation(SyntaxNodeAnalysisContext context)
    {
        var settings = GetAnalyzerSettings(context.Options);

        var objectCreation = (ImplicitObjectCreationExpressionSyntax)context.Node;

        var constructorSymbol = context.SemanticModel.GetSymbolInfo(objectCreation).Symbol as IMethodSymbol;
        if (constructorSymbol is null)
            return;

        AnalyzeMemberExceptions(context, objectCreation, constructorSymbol, settings);
    }

    /// <summary>
    /// Analyzes member access expressions (e.g., property accessors) for exception handling.
    /// </summary>
    private void AnalyzeMemberAccess(SyntaxNodeAnalysisContext context)
    {
        var settings = GetAnalyzerSettings(context.Options);

        var memberAccess = (MemberAccessExpressionSyntax)context.Node;

        AnalyzeIdentifierAndMemberAccess(context, memberAccess, settings);
    }

    /// <summary>
    /// Analyzes identifier names (e.g. local variables or property accessors in context) for exception handling.
    /// </summary>
    private void AnalyzeIdentifier(SyntaxNodeAnalysisContext context)
    {
        var settings = GetAnalyzerSettings(context.Options);

        var identifierName = (IdentifierNameSyntax)context.Node;

        // Ignore identifiers that are part of await expression
        if (identifierName.Parent is AwaitExpressionSyntax)
            return;

        // Ignore identifiers that are part of member access
        if (identifierName.Parent is MemberAccessExpressionSyntax)
            return;

        AnalyzeIdentifierAndMemberAccess(context, identifierName, settings);
    }

    private void AnalyzeIdentifierAndMemberAccess(SyntaxNodeAnalysisContext context, ExpressionSyntax expression, AnalyzerSettings settings)
    {
        if (context.SemanticModel.GetSymbolInfo(expression).Symbol is IPropertySymbol propertySymbol)
        {
            AnalyzePropertyExceptions(context, expression, propertySymbol, settings);
        }
    }

    /// <summary>
    /// Analyzes element access expressions (e.g., indexers) for exception handling.
    /// </summary>
    private void AnalyzeElementAccess(SyntaxNodeAnalysisContext context)
    {
        var settings = GetAnalyzerSettings(context.Options);

        var elementAccess = (ElementAccessExpressionSyntax)context.Node;

        if (context.SemanticModel.GetSymbolInfo(elementAccess).Symbol is IPropertySymbol propertySymbol)
        {
            AnalyzePropertyExceptions(context, elementAccess, propertySymbol, settings);
        }
    }

    /// <summary>
    /// Analyzes event assignments (e.g., += or -=) for exception handling.
    /// </summary>
    private void AnalyzeEventAssignment(SyntaxNodeAnalysisContext context)
    {
        var settings = GetAnalyzerSettings(context.Options);

        var assignment = (AssignmentExpressionSyntax)context.Node;

        var eventSymbol = context.SemanticModel.GetSymbolInfo(assignment.Left).Symbol as IEventSymbol;
        if (eventSymbol is null)
            return;

        // Get the method symbol for the add or remove accessor
        IMethodSymbol? methodSymbol = null;

        if (assignment.IsKind(SyntaxKind.AddAssignmentExpression) && eventSymbol.AddMethod is not null)
        {
            methodSymbol = eventSymbol.AddMethod;
        }
        else if (assignment.IsKind(SyntaxKind.SubtractAssignmentExpression) && eventSymbol.RemoveMethod is not null)
        {
            methodSymbol = eventSymbol.RemoveMethod;
        }

        if (methodSymbol is not null)
        {
            AnalyzeMemberExceptions(context, assignment, methodSymbol, settings);
        }
    }

    /// <summary>
    /// Analyzes exceptions thrown by a property, specifically its getters and setters.
    /// </summary>
    private void AnalyzePropertyExceptions(SyntaxNodeAnalysisContext context, ExpressionSyntax expression, IPropertySymbol propertySymbol,
        AnalyzerSettings settings)
    {
        HashSet<INamedTypeSymbol> exceptionTypes = GetPropertyExceptionTypes(context, expression, propertySymbol);

        // Deduplicate and analyze each distinct exception type
        foreach (var exceptionType in exceptionTypes.Distinct(SymbolEqualityComparer.Default).OfType<INamedTypeSymbol>())
        {
            AnalyzeExceptionThrowingNode(context, expression, exceptionType, settings);
        }
    }

    private HashSet<INamedTypeSymbol> GetPropertyExceptionTypes(SyntaxNodeAnalysisContext context, ExpressionSyntax expression, IPropertySymbol propertySymbol)
    {
        // Determine if the analyzed expression is for a getter or setter
        bool isGetter = IsPropertyGetter(expression);
        bool isSetter = IsPropertySetter(expression);

        // List to collect all relevant exception types
        var exceptionTypes = new HashSet<INamedTypeSymbol>(SymbolEqualityComparer.Default);

        // Retrieve exception types documented in XML comments for the property
        var xmlDocumentedExceptions = GetExceptionTypesFromDocumentationCommentXml(context.Compilation, propertySymbol);

        // Filter exceptions documented specifically for the getter and setter
        var getterExceptions = xmlDocumentedExceptions.Where(IsGetterException);
        var setterExceptions = xmlDocumentedExceptions.Where(IsSetterException);

        if (isSetter && propertySymbol.SetMethod is not null)
        {
            // Will filter away
            setterExceptions = ProcessNullable(context, expression, propertySymbol.SetMethod, setterExceptions);
        }

        // Handle exceptions that don't explicitly belong to getters or setters
        var allOtherExceptions = xmlDocumentedExceptions.Where(x => !IsGetterException(x) && !IsSetterException(x));

        if (isSetter && propertySymbol.SetMethod is not null)
        {
            allOtherExceptions = ProcessNullable(context, expression, propertySymbol.SetMethod, allOtherExceptions);
        }

        // Analyze exceptions thrown by the getter if applicable
        if (isGetter && propertySymbol.GetMethod is not null)
        {
            var getterMethodExceptions = GetExceptionTypes(propertySymbol.GetMethod);
            exceptionTypes.AddRange(getterExceptions.Select(x => x.ExceptionType));
            exceptionTypes.AddRange(getterMethodExceptions);
        }

        // Analyze exceptions thrown by the setter if applicable
        if (isSetter && propertySymbol.SetMethod is not null)
        {
            var setterMethodExceptions = GetExceptionTypes(propertySymbol.SetMethod);
            exceptionTypes.AddRange(setterExceptions.Select(x => x.ExceptionType));
            exceptionTypes.AddRange(setterMethodExceptions);
        }

        if (propertySymbol.GetMethod is not null)
        {
            allOtherExceptions = ProcessNullable(context, expression, propertySymbol.GetMethod, allOtherExceptions);
        }

        // Add other exceptions not specific to getters or setters
        exceptionTypes.AddRange(allOtherExceptions.Select(x => x.ExceptionType));
        return exceptionTypes;

        static bool IsGetterException(ExceptionInfo ei) =>
            ei.Description.Contains(" get ") ||
            ei.Description.Contains(" gets ") ||
            ei.Description.Contains(" getting ") ||
            ei.Description.Contains(" retrieved ");

        static bool IsSetterException(ExceptionInfo ei) =>
            ei.Description.Contains(" set ") ||
            ei.Description.Contains(" sets ") ||
            ei.Description.Contains(" setting ");
    }

    /// <summary>
    /// Analyzes exceptions thrown by a method, constructor, or other member.
    /// </summary>
    private void AnalyzeMemberExceptions(SyntaxNodeAnalysisContext context, SyntaxNode node, IMethodSymbol? methodSymbol,
        AnalyzerSettings settings)
    {
        if (methodSymbol is null)
            return;

        IEnumerable<INamedTypeSymbol> exceptionTypes = GetExceptionTypes(methodSymbol);

        // Get exceptions from XML documentation
        var xmlExceptionTypes = GetExceptionTypesFromDocumentationCommentXml(context.Compilation, methodSymbol);

        xmlExceptionTypes = ProcessNullable(context, node, methodSymbol, xmlExceptionTypes);

        if (xmlExceptionTypes.Any())
        {
            exceptionTypes = exceptionTypes.Concat(xmlExceptionTypes.Select(x => x.ExceptionType));
        }

        exceptionTypes = ProcessNullable(context, node, methodSymbol, exceptionTypes)
            .Distinct(SymbolEqualityComparer.Default)
            .OfType<INamedTypeSymbol>();

        foreach (var exceptionType in exceptionTypes)
        {
            AnalyzeExceptionThrowingNode(context, node, exceptionType, settings);
        }
    }

    private static IEnumerable<ExceptionInfo> ProcessNullable(SyntaxNodeAnalysisContext context, SyntaxNode node, IMethodSymbol methodSymbol, IEnumerable<ExceptionInfo> exceptionInfos)
    {
        var argumentNullExceptionTypeSymbol = context.Compilation.GetTypeByMetadataName("System.ArgumentNullException");

        var isCompilationNullableEnabled = context.Compilation.Options.NullableContextOptions is NullableContextOptions.Enable;

        var nullableContext = context.SemanticModel.GetNullableContext(node.SpanStart);
        var isNodeInNullableContext = nullableContext is NullableContext.Enabled;

        if (isNodeInNullableContext || isCompilationNullableEnabled)
        {
            if (methodSymbol.IsExtensionMethod)
            {
                return exceptionInfos.Where(x => !x.ExceptionType.Equals(argumentNullExceptionTypeSymbol, SymbolEqualityComparer.Default));
            }

            if (methodSymbol.Parameters.Count() is 1)
            {
                var p = methodSymbol.Parameters.First();

                if (p.NullableAnnotation is NullableAnnotation.NotAnnotated)
                {
                    return exceptionInfos.Where(x => !x.ExceptionType.Equals(argumentNullExceptionTypeSymbol, SymbolEqualityComparer.Default));
                }
            }
            else
            {
                exceptionInfos = exceptionInfos.Where(x =>
                {
                    var p = methodSymbol.Parameters.FirstOrDefault(p => x.Parameters.Any(p2 => p.Name == p2.Name));
                    if (p is not null)
                    {
                        if (x.ExceptionType.Equals(argumentNullExceptionTypeSymbol, SymbolEqualityComparer.Default)
                        && p.NullableAnnotation is NullableAnnotation.NotAnnotated)
                        {
                            return false;
                        }
                    }

                    return true;
                });
            }
        }

        return exceptionInfos;
    }

    private static IEnumerable<INamedTypeSymbol> ProcessNullable(SyntaxNodeAnalysisContext context, SyntaxNode node, IMethodSymbol methodSymbol, IEnumerable<INamedTypeSymbol> exceptions)
    {
        var argumentNullExceptionTypeSymbol = context.Compilation.GetTypeByMetadataName("System.ArgumentNullException");

        var isCompilationNullableEnabled = context.Compilation.Options.NullableContextOptions is NullableContextOptions.Enable;

        var nullableContext = context.SemanticModel.GetNullableContext(node.SpanStart);
        var isNodeInNullableContext = nullableContext is NullableContext.Enabled;

        if (isNodeInNullableContext || isCompilationNullableEnabled)
        {
            return exceptions.Where(x => !x.Equals(argumentNullExceptionTypeSymbol, SymbolEqualityComparer.Default));
        }

        return exceptions;
    }

    private static IEnumerable<INamedTypeSymbol> GetExceptionTypes(ISymbol symbol)
    {
        // Get exceptions from Throws attributes
        var exceptionAttributes = GetThrowsAttributes(symbol);

        return GetDistinctExceptionTypes(exceptionAttributes);
    }

    private static IEnumerable<AttributeData> GetThrowsAttributes(ISymbol symbol)
    {
        return GetThrowsAttributes(symbol.GetAttributes());
    }

    private static IEnumerable<AttributeData> GetThrowsAttributes(IEnumerable<AttributeData> attributes)
    {
        return attributes.Where(attr => attr.AttributeClass?.Name is "ThrowsAttribute");
    }

    /// <summary>
    /// Determines if a catch clause handles the specified exception type.
    /// </summary>
    private bool CatchClauseHandlesException(CatchClauseSyntax catchClause, SemanticModel semanticModel, INamedTypeSymbol exceptionType)
    {
        if (catchClause.Declaration is null)
            return true; // Catch-all handles all exceptions

        var catchType = semanticModel.GetTypeInfo(catchClause.Declaration.Type).Type as INamedTypeSymbol;
        if (catchType is null)
            return false;

        // Check if the exceptionType matches or inherits from the catchType
        return exceptionType.Equals(catchType, SymbolEqualityComparer.Default) ||
               exceptionType.InheritsFrom(catchType);
    }

    /// <summary>
    /// Determines if an exception is handled by any enclosing try-catch blocks.
    /// </summary>
    private bool IsExceptionHandled(SyntaxNode node, INamedTypeSymbol exceptionType, SemanticModel semanticModel)
    {
        // SyntaxNode? prevNode = null;

        var current = node.Parent;
        while (current is not null)
        {
            // Stop here since the throwing node is within a lambda or a local function
            // and the boundary has been reached.
            if (current is AnonymousFunctionExpressionSyntax
                or LocalFunctionStatementSyntax)
            {
                return false;
            }

            if (current is TryStatementSyntax tryStatement)
            {
                // Prevents analysis within the first try-catch,
                // when coming from either a catch clause or a finally clause.

                // Skip if the node is within a catch or finally block of the current try statement
                bool isInCatchOrFinally = tryStatement.Catches.Any(c => c.Contains(node)) ||
                                          (tryStatement.Finally is not null && tryStatement.Finally.Contains(node));


                if (!isInCatchOrFinally)
                {
                    foreach (var catchClause in tryStatement.Catches)
                    {
                        if (CatchClauseHandlesException(catchClause, semanticModel, exceptionType))
                        {
                            return true;
                        }
                    }
                }
            }

            // prevNode = current;
            current = current.Parent;
        }

        return false; // Exception is not handled by any enclosing try-catch
    }

    /// <summary>
    /// Analyzes a node that throws or propagates exceptions to check for handling or declaration.
    /// </summary>
    private void AnalyzeExceptionThrowingNode(
        SyntaxNodeAnalysisContext context,
        SyntaxNode node,
        INamedTypeSymbol? exceptionType,
        AnalyzerSettings settings)
    {
        if (exceptionType is null)
            return;

        var exceptionName = exceptionType.ToDisplayString();

        if (settings.IgnoredExceptions.Contains(exceptionName))
        {
            // Completely ignore this exception
            return;
        }
        else if (settings.InformationalExceptions.TryGetValue(exceptionName, out var mode))
        {
            if (ShouldIgnore(node, mode))
            {
                // Report as THROW002 (Info level)
                var diagnostic = Diagnostic.Create(RuleIgnoredException, GetSignificantLocation(node), exceptionType.Name);
                context.ReportDiagnostic(diagnostic);
                return;
            }
        }

        // Check for general exceptions
        if (context.Node is not InvocationExpressionSyntax && IsGeneralException(exceptionType))
        {
            context.ReportDiagnostic(Diagnostic.Create(RuleGeneralThrow, GetSignificantLocation(node)));
        }

        // Check if the exception is declared via [Throws]
        var isDeclared = IsExceptionDeclaredInMember(context, node, exceptionType);

        // Determine if the exception is handled by any enclosing try-catch
        var isHandled = IsExceptionHandled(node, exceptionType, context.SemanticModel);

        // Report diagnostic if neither handled nor declared
        if (!isHandled && !isDeclared)
        {
            var properties = ImmutableDictionary.Create<string, string?>()
                .Add("ExceptionType", exceptionType.Name);

            var diagnostic = Diagnostic.Create(RuleUnhandledException, GetSignificantLocation(node), properties, exceptionType.Name);
            context.ReportDiagnostic(diagnostic);
        }
    }

    private bool ShouldIgnore(SyntaxNode node, ExceptionMode mode)
    {
        if (mode is ExceptionMode.Always)
            return true;

        if (mode is ExceptionMode.Throw && node is ThrowStatementSyntax or ThrowExpressionSyntax)
            return true;

        if (mode is ExceptionMode.Propagation && node
            is MemberAccessExpressionSyntax
            or IdentifierNameSyntax
            or InvocationExpressionSyntax)
            return true;

        return false;
    }

    private bool IsExceptionDeclaredInMember(SyntaxNodeAnalysisContext context, SyntaxNode node, INamedTypeSymbol exceptionType)
    {
        foreach (var ancestor in node.Ancestors())
        {
            ISymbol? symbol;
            if (ancestor is PropertyDeclarationSyntax propertyDeclaration)
            {
                var propertySymbol = context.SemanticModel.GetDeclaredSymbol(propertyDeclaration);

                // Don't continue with the analysis if it's a full property with accessors
                // In that case, the accessors are analyzed separately
                if ((propertySymbol?.GetMethod is not null && propertySymbol?.SetMethod is not null)
                    || (propertySymbol?.GetMethod is null && propertySymbol?.SetMethod is not null))
                {
                    return false;
                }

                var propertySyntaxRef = propertySymbol?.DeclaringSyntaxReferences.FirstOrDefault();
                if (propertySyntaxRef is not null && propertySyntaxRef.GetSyntax() is PropertyDeclarationSyntax basePropertyDeclaration)
                {
                    if (basePropertyDeclaration.ExpressionBody is null)
                    {
                        return false;
                    }
                }
                
                symbol = propertySymbol;
            }
            else symbol = ancestor switch
            {
                BaseMethodDeclarationSyntax methodDeclaration => context.SemanticModel.GetDeclaredSymbol(methodDeclaration),
                AccessorDeclarationSyntax accessorDeclaration => context.SemanticModel.GetDeclaredSymbol(accessorDeclaration),
                LocalFunctionStatementSyntax localFunction => context.SemanticModel.GetDeclaredSymbol(localFunction),
                AnonymousFunctionExpressionSyntax anonymousFunction => context.SemanticModel.GetSymbolInfo(anonymousFunction).Symbol as IMethodSymbol,
                _ => null,
            };

<<<<<<< HEAD
            if (symbol is null)
                continue; // Continue up to next node
=======
                    var propertySyntaxRef = propertySymbol?.DeclaringSyntaxReferences.FirstOrDefault();
                    if (propertySyntaxRef is not null && propertySyntaxRef.GetSyntax() is PropertyDeclarationSyntax basePropertyDeclaration)
                    {
                        if (basePropertyDeclaration.ExpressionBody is null)
                        {
                            return false;
                        }
                    }

                    symbol = propertySymbol;
                    break;

                case AccessorDeclarationSyntax accessorDeclaration:
                    symbol = context.SemanticModel.GetDeclaredSymbol(accessorDeclaration);
                    break;

                case LocalFunctionStatementSyntax localFunction:
                    symbol = context.SemanticModel.GetDeclaredSymbol(localFunction);
                    break;

                case AnonymousFunctionExpressionSyntax anonymousFunction:
                    symbol = context.SemanticModel.GetSymbolInfo(anonymousFunction).Symbol as IMethodSymbol;
                    break;
>>>>>>> f08a9ed4

            if (IsExceptionDeclaredInSymbol(symbol, exceptionType))
                return true;

            if (ancestor is AnonymousFunctionExpressionSyntax or LocalFunctionStatementSyntax)
            {
                // Break because you are analyzing a local function or anonymous function (lambda)
                // If you don't then it will got to the method, and it will affect analysis of this inline function.
                break;
            }
        }

        return false;
    }

    private bool IsExceptionDeclaredInSymbol(ISymbol? symbol, INamedTypeSymbol exceptionType)
    {
        if (symbol is null)
            return false;

        var declaredExceptionTypes = GetExceptionTypes(symbol);

        foreach (var declaredExceptionType in declaredExceptionTypes)
        {
            if (exceptionType.Equals(declaredExceptionType, SymbolEqualityComparer.Default))
                return true;

            // Check if the declared exception is a base type of the thrown exception
            if (exceptionType.InheritsFrom(declaredExceptionType))
                return true;
        }

        return false;
    }

    private bool IsGeneralException(INamedTypeSymbol exceptionType)
    {
        return exceptionType.ToDisplayString() is "System.Exception";
    }

    private bool IsPropertyGetter(ExpressionSyntax expression)
    {
        var parent = expression.Parent;

        if (parent is AssignmentExpressionSyntax assignment)
        {
            if (assignment.Left == expression)
                return false; // It's a setter
        }
        else if (parent is PrefixUnaryExpressionSyntax prefixUnary)
        {
            if (prefixUnary.IsKind(SyntaxKind.PreIncrementExpression) || prefixUnary.IsKind(SyntaxKind.PreDecrementExpression))
                return false; // It's a setter
        }
        else if (parent is PostfixUnaryExpressionSyntax postfixUnary)
        {
            if (postfixUnary.IsKind(SyntaxKind.PostIncrementExpression) || postfixUnary.IsKind(SyntaxKind.PostDecrementExpression))
                return false; // It's a setter
        }

        return true; // Assume getter in other cases
    }

    private bool IsPropertySetter(ExpressionSyntax expression)
    {
        var parent = expression.Parent;

        if (parent is AssignmentExpressionSyntax assignment)
        {
            if (assignment.Left == expression)
                return true; // It's a setter
        }
        else if (parent is PrefixUnaryExpressionSyntax prefixUnary)
        {
            if (prefixUnary.IsKind(SyntaxKind.PreIncrementExpression) || prefixUnary.IsKind(SyntaxKind.PreDecrementExpression))
                return true; // It's a setter
        }
        else if (parent is PostfixUnaryExpressionSyntax postfixUnary)
        {
            if (postfixUnary.IsKind(SyntaxKind.PostIncrementExpression) || postfixUnary.IsKind(SyntaxKind.PostDecrementExpression))
                return true; // It's a setter
        }

        return false; // Assume getter in other cases
    }
}<|MERGE_RESOLUTION|>--- conflicted
+++ resolved
@@ -1302,34 +1302,8 @@
                 _ => null,
             };
 
-<<<<<<< HEAD
             if (symbol is null)
                 continue; // Continue up to next node
-=======
-                    var propertySyntaxRef = propertySymbol?.DeclaringSyntaxReferences.FirstOrDefault();
-                    if (propertySyntaxRef is not null && propertySyntaxRef.GetSyntax() is PropertyDeclarationSyntax basePropertyDeclaration)
-                    {
-                        if (basePropertyDeclaration.ExpressionBody is null)
-                        {
-                            return false;
-                        }
-                    }
-
-                    symbol = propertySymbol;
-                    break;
-
-                case AccessorDeclarationSyntax accessorDeclaration:
-                    symbol = context.SemanticModel.GetDeclaredSymbol(accessorDeclaration);
-                    break;
-
-                case LocalFunctionStatementSyntax localFunction:
-                    symbol = context.SemanticModel.GetDeclaredSymbol(localFunction);
-                    break;
-
-                case AnonymousFunctionExpressionSyntax anonymousFunction:
-                    symbol = context.SemanticModel.GetSymbolInfo(anonymousFunction).Symbol as IMethodSymbol;
-                    break;
->>>>>>> f08a9ed4
 
             if (IsExceptionDeclaredInSymbol(symbol, exceptionType))
                 return true;
