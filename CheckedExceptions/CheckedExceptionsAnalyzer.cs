--- conflicted
+++ resolved
@@ -3,12 +3,9 @@
 using System.Collections.Concurrent;
 using System.Collections.Immutable;
 using System.Linq;
-<<<<<<< HEAD
-=======
 using System.Linq.Expressions;
 using System.Net.Sockets;
 using System.Reflection;
->>>>>>> d3d48b56
 using System.Text.Json;
 
 using Microsoft.CodeAnalysis;
@@ -275,21 +272,12 @@
             .Where(attr => IsThrowsAttribute(attr, semanticModel))
             .ToList();
 
-<<<<<<< HEAD
+        if (throwsAttributes.Count is 0)
+            return;
+
         CheckForGeneralExceptionThrows(throwsAttributes, context);
-        CheckForDuplicateThrowsAttributes(throwsAttributes, context);
-=======
-        if (throwsAttributes.Count is 0)
-            return;
-
-        CheckForGeneralExceptionThrows(context, throwsAttributes);
-
-        if (throwsAttributes.Any())
-        {
-            CheckForDuplicateThrowsDeclarations(throwsAttributes, context);
-            CheckForRedundantThrowsHandledByDeclaredSuperClass(throwsAttributes, context);
-        }
->>>>>>> d3d48b56
+        CheckForDuplicateThrowsDeclarations(throwsAttributes, context);
+        CheckForRedundantThrowsHandledByDeclaredSuperClass(throwsAttributes, context);
     }
 
     /// <summary>
@@ -1131,11 +1119,7 @@
         return exceptions;
     }
 
-<<<<<<< HEAD
-    private static IEnumerable<INamedTypeSymbol> GetExceptionTypes(IMethodSymbol methodSymbol)
-=======
-    private static List<INamedTypeSymbol> GetExceptionTypes(ISymbol symbol)
->>>>>>> d3d48b56
+    private static IEnumerable<INamedTypeSymbol> GetExceptionTypes(ISymbol symbol)
     {
         // Get exceptions from Throws attributes
         var exceptionAttributes = GetThrowsAttributes(symbol);
@@ -1291,66 +1275,43 @@
     {
         foreach (var ancestor in node.Ancestors())
         {
-<<<<<<< HEAD
-            IMethodSymbol? methodSymbol = ancestor switch
-            {
-                MethodDeclarationSyntax methodDeclaration => context.SemanticModel.GetDeclaredSymbol(methodDeclaration),
-                ConstructorDeclarationSyntax constructorDeclaration => context.SemanticModel.GetDeclaredSymbol(constructorDeclaration),
+            ISymbol? symbol;
+            if (ancestor is PropertyDeclarationSyntax propertyDeclaration)
+            {
+                var propertySymbol = context.SemanticModel.GetDeclaredSymbol(propertyDeclaration);
+
+                // Don't continue with the analysis if it's a full property with accessors
+                // In that case, the accessors are analyzed separately
+                if ((propertySymbol?.GetMethod is not null && propertySymbol?.SetMethod is not null)
+                    || (propertySymbol?.GetMethod is null && propertySymbol?.SetMethod is not null))
+                {
+                    return false;
+                }
+
+                var propertySyntaxRef = propertySymbol?.DeclaringSyntaxReferences.FirstOrDefault();
+                if (propertySyntaxRef is not null && propertySyntaxRef.GetSyntax() is PropertyDeclarationSyntax basePropertyDeclaration)
+                {
+                    if (basePropertyDeclaration.ExpressionBody is null)
+                    {
+                        return false;
+                    }
+                }
+                
+                symbol = propertySymbol;
+            }
+            else symbol = ancestor switch
+            {
+                BaseMethodDeclarationSyntax methodDeclaration => context.SemanticModel.GetDeclaredSymbol(methodDeclaration),
                 AccessorDeclarationSyntax accessorDeclaration => context.SemanticModel.GetDeclaredSymbol(accessorDeclaration),
                 LocalFunctionStatementSyntax localFunction => context.SemanticModel.GetDeclaredSymbol(localFunction),
                 AnonymousFunctionExpressionSyntax anonymousFunction => context.SemanticModel.GetSymbolInfo(anonymousFunction).Symbol as IMethodSymbol,
                 _ => null,
             };
 
-            if (methodSymbol is null)
+            if (symbol is null)
                 continue; // Continue up to next node
-=======
-            ISymbol? symbol = null;
-
-            switch (ancestor)
-            {
-                case BaseMethodDeclarationSyntax methodDeclaration:
-                    symbol = context.SemanticModel.GetDeclaredSymbol(methodDeclaration);
-                    break;
-
-                case PropertyDeclarationSyntax propertyDeclaration:
-                    var propertySymbol = context.SemanticModel.GetDeclaredSymbol(propertyDeclaration);
-
-                    // Don't continue with the analysis if it's a full property with accessors
-                    // In that case, the accessors are analyzed separately
-                    if ((propertySymbol?.GetMethod is not null && propertySymbol?.SetMethod is not null)
-                        || (propertySymbol?.GetMethod is null && propertySymbol?.SetMethod is not null))
-                    {
-                        return false;
-                    }
-
-                    symbol = propertySymbol;
-                    break;
-
-                case AccessorDeclarationSyntax accessorDeclaration:
-                    symbol = context.SemanticModel.GetDeclaredSymbol(accessorDeclaration);
-                    break;
-
-                case LocalFunctionStatementSyntax localFunction:
-                    symbol = context.SemanticModel.GetDeclaredSymbol(localFunction);
-                    break;
-
-                case AnonymousFunctionExpressionSyntax anonymousFunction:
-                    symbol = context.SemanticModel.GetSymbolInfo(anonymousFunction).Symbol as IMethodSymbol;
-                    break;
-
-                default:
-                    // Continue up to next node
-                    continue;
-            }
-
-            if (symbol is not null)
-            {
-                if (IsExceptionDeclaredInSymbol(symbol, exceptionType))
-                    return true;
->>>>>>> d3d48b56
-
-            if (IsExceptionDeclaredInSymbol(methodSymbol, exceptionType))
+
+            if (IsExceptionDeclaredInSymbol(symbol, exceptionType))
                 return true;
 
             if (ancestor is AnonymousFunctionExpressionSyntax or LocalFunctionStatementSyntax)
@@ -1364,11 +1325,7 @@
         return false;
     }
 
-<<<<<<< HEAD
-    private bool IsExceptionDeclaredInSymbol(IMethodSymbol? methodSymbol, INamedTypeSymbol exceptionType)
-=======
-    private bool IsExceptionDeclaredInSymbol(ISymbol symbol, INamedTypeSymbol exceptionType)
->>>>>>> d3d48b56
+    private bool IsExceptionDeclaredInSymbol(ISymbol? symbol, INamedTypeSymbol exceptionType)
     {
         if (symbol is null)
             return false;
