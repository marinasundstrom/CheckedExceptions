using System.Collections.Immutable;

using Microsoft.CodeAnalysis;
using Microsoft.CodeAnalysis.CSharp.Syntax;
using Microsoft.CodeAnalysis.Diagnostics;

namespace Sundstrom.CheckedExceptions;

partial class CheckedExceptionsAnalyzer
{
    #region  Methods

    private static void CheckForGeneralExceptionThrows(
        ImmutableArray<AttributeData> throwsAttributes,
        SymbolAnalysisContext context)
    {
        const string exceptionName = "Exception";

        foreach (var attribute in throwsAttributes)
        {
            var syntaxRef = attribute.ApplicationSyntaxReference;
            if (syntaxRef?.GetSyntax(context.CancellationToken) is not AttributeSyntax attrSyntax)
                continue;

            var semanticModel = context.Compilation.GetSemanticModel(attrSyntax.SyntaxTree);

            foreach (var arg in attrSyntax.ArgumentList?.Arguments ?? [])
            {
                if (arg.Expression is TypeOfExpressionSyntax typeOfExpr)
                {
                    var typeInfo = semanticModel.GetTypeInfo(typeOfExpr.Type, context.CancellationToken);
                    var type = typeInfo.Type as INamedTypeSymbol;
                    if (type is null)
                        continue;

                    if (type.Name == exceptionName && type.ContainingNamespace?.ToDisplayString() == "System")
                    {
                        context.ReportDiagnostic(Diagnostic.Create(
                            RuleGeneralThrows,
                            typeOfExpr.GetLocation(), // ✅ precise location
                            type.Name));
                    }
                }
            }
        }
    }

    #endregion

    #region Lambda expression and Local functions

<<<<<<< HEAD
    private void CheckForGeneralExceptionThrows(IEnumerable<AttributeSyntax> throwsAttributes, SyntaxNodeAnalysisContext context)
    {
        // Check for general Throws(typeof(Exception)) attributes
        foreach (var attribute in throwsAttributes)
        {
            var exceptionTypeName = GetExceptionTypeName(attribute, context.SemanticModel);
            if (nameof(Exception).Equals(exceptionTypeName, StringComparison.Ordinal))
            {
                context.ReportDiagnostic(Diagnostic.Create(
                    RuleGeneralThrows,
                    attribute.GetLocation(),
                    nameof(Exception)));
=======
    private void CheckForGeneralExceptionThrows(
     SyntaxNodeAnalysisContext context,
     List<AttributeSyntax> throwsAttributes)
    {
        const string generalExceptionName = "Exception";
        const string generalExceptionNamespace = "System";

        var semanticModel = context.SemanticModel;

        foreach (var attribute in throwsAttributes)
        {
            foreach (var arg in attribute.ArgumentList?.Arguments ?? [])
            {
                if (arg.Expression is TypeOfExpressionSyntax typeOfExpr)
                {
                    var typeInfo = semanticModel.GetTypeInfo(typeOfExpr.Type, context.CancellationToken);
                    var type = typeInfo.Type as INamedTypeSymbol;

                    if (type is null)
                        continue;

                    if (type.Name == generalExceptionName &&
                        type.ContainingNamespace?.ToDisplayString() == generalExceptionNamespace)
                    {
                        context.ReportDiagnostic(Diagnostic.Create(
                            RuleGeneralThrows,
                            typeOfExpr.GetLocation(), // ✅ report precisely on typeof(Exception)
                            type.Name));
                    }
                }
>>>>>>> d3d48b56
            }
        }
    }

    #endregion
}<|MERGE_RESOLUTION|>--- conflicted
+++ resolved
@@ -49,51 +49,31 @@
 
     #region Lambda expression and Local functions
 
-<<<<<<< HEAD
-    private void CheckForGeneralExceptionThrows(IEnumerable<AttributeSyntax> throwsAttributes, SyntaxNodeAnalysisContext context)
+    private void CheckForGeneralExceptionThrows(
+        IEnumerable<AttributeSyntax> throwsAttributes,
+        SyntaxNodeAnalysisContext context)
     {
-        // Check for general Throws(typeof(Exception)) attributes
-        foreach (var attribute in throwsAttributes)
-        {
-            var exceptionTypeName = GetExceptionTypeName(attribute, context.SemanticModel);
-            if (nameof(Exception).Equals(exceptionTypeName, StringComparison.Ordinal))
-            {
-                context.ReportDiagnostic(Diagnostic.Create(
-                    RuleGeneralThrows,
-                    attribute.GetLocation(),
-                    nameof(Exception)));
-=======
-    private void CheckForGeneralExceptionThrows(
-     SyntaxNodeAnalysisContext context,
-     List<AttributeSyntax> throwsAttributes)
-    {
-        const string generalExceptionName = "Exception";
-        const string generalExceptionNamespace = "System";
-
         var semanticModel = context.SemanticModel;
 
         foreach (var attribute in throwsAttributes)
         {
             foreach (var arg in attribute.ArgumentList?.Arguments ?? [])
             {
-                if (arg.Expression is TypeOfExpressionSyntax typeOfExpr)
+                if (arg.Expression is not TypeOfExpressionSyntax typeOfExpr)
+                    continue;
+
+                var typeInfo = semanticModel.GetTypeInfo(typeOfExpr.Type, context.CancellationToken);
+                if (typeInfo.Type is not INamedTypeSymbol type)
+                    continue;
+
+                if (nameof(Exception).Equals(type.Name, StringComparison.Ordinal) &&
+                    nameof(System).Equals(type.ContainingNamespace?.ToDisplayString(), StringComparison.Ordinal))
                 {
-                    var typeInfo = semanticModel.GetTypeInfo(typeOfExpr.Type, context.CancellationToken);
-                    var type = typeInfo.Type as INamedTypeSymbol;
-
-                    if (type is null)
-                        continue;
-
-                    if (type.Name == generalExceptionName &&
-                        type.ContainingNamespace?.ToDisplayString() == generalExceptionNamespace)
-                    {
-                        context.ReportDiagnostic(Diagnostic.Create(
-                            RuleGeneralThrows,
-                            typeOfExpr.GetLocation(), // ✅ report precisely on typeof(Exception)
-                            type.Name));
-                    }
+                    context.ReportDiagnostic(Diagnostic.Create(
+                        RuleGeneralThrows,
+                        typeOfExpr.GetLocation(), // ✅ report precisely on typeof(Exception)
+                        type.Name));
                 }
->>>>>>> d3d48b56
             }
         }
     }
