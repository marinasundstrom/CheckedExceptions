<<<<<<< HEAD
<Project>
  <PropertyGroup>
    <ManagePackageVersionsCentrally>true</ManagePackageVersionsCentrally>
    <CentralPackageTransitivePinningEnabled>false</CentralPackageTransitivePinningEnabled>
  </PropertyGroup>
  <ItemGroup>
    <PackageVersion Include="coverlet.collector" Version="6.0.2" />
    <PackageVersion Include="Microsoft.CodeAnalysis.Analyzers" Version="3.11.0" />
    <PackageVersion Include="Microsoft.CodeAnalysis.CSharp" Version="4.11.0" />
    <PackageVersion Include="Microsoft.CodeAnalysis.CSharp.Analyzer.Testing" Version="1.1.2" />
    <PackageVersion Include="Microsoft.CodeAnalysis.CSharp.CodeFix.Testing" Version="1.1.2" />
    <PackageVersion Include="Microsoft.CodeAnalysis.CSharp.Workspaces" Version="4.11.0" />
    <PackageVersion Include="Microsoft.NET.Test.Sdk" Version="17.11.1" />
    <PackageVersion Include="Sundstrom.CheckedExceptions" Version="1.2.3" />
    <PackageVersion Include="xunit" Version="2.9.0" />
    <PackageVersion Include="xunit.runner.visualstudio" Version="2.8.2" />
  </ItemGroup>
  <ItemGroup Condition="'$(TargetFramework)' == 'netstandard2.0'">
    <PackageVersion Include=" System.Text.Json" Version="9.0.7" />
  </ItemGroup>
=======
<Project>
  <PropertyGroup>
    <ManagePackageVersionsCentrally>true</ManagePackageVersionsCentrally>
    <CentralPackageTransitivePinningEnabled>false</CentralPackageTransitivePinningEnabled>
  </PropertyGroup>
  <ItemGroup>
    <PackageVersion Include="coverlet.collector" Version="6.0.2" />
    <PackageVersion Include="Microsoft.CodeAnalysis.Analyzers" Version="3.11.0" />
    <PackageVersion Include="Microsoft.CodeAnalysis.CSharp" Version="4.11.0" />
    <PackageVersion Include="Microsoft.CodeAnalysis.CSharp.Analyzer.Testing" Version="1.1.2" />
    <PackageVersion Include="Microsoft.CodeAnalysis.CSharp.CodeFix.Testing" Version="1.1.2" />
    <PackageVersion Include="Microsoft.CodeAnalysis.CSharp.Workspaces" Version="4.11.0" />
    <PackageVersion Include="Microsoft.NET.Test.Sdk" Version="17.11.1" />
    <PackageVersion Include="Sundstrom.CheckedExceptions" Version="1.6.3" />
    <PackageVersion Include="xunit" Version="2.9.0" />
    <PackageVersion Include="xunit.runner.visualstudio" Version="2.8.2" />
  </ItemGroup>
  <ItemGroup Condition="'$(TargetFramework)' == 'netstandard2.0'">
    <PackageVersion Include=" System.Text.Json" Version="7.0.0" />
  </ItemGroup>
>>>>>>> d3d48b56
</Project><|MERGE_RESOLUTION|>--- conflicted
+++ resolved
@@ -1,44 +1,21 @@
-<<<<<<< HEAD
-<Project>
-  <PropertyGroup>
-    <ManagePackageVersionsCentrally>true</ManagePackageVersionsCentrally>
-    <CentralPackageTransitivePinningEnabled>false</CentralPackageTransitivePinningEnabled>
-  </PropertyGroup>
-  <ItemGroup>
-    <PackageVersion Include="coverlet.collector" Version="6.0.2" />
-    <PackageVersion Include="Microsoft.CodeAnalysis.Analyzers" Version="3.11.0" />
-    <PackageVersion Include="Microsoft.CodeAnalysis.CSharp" Version="4.11.0" />
-    <PackageVersion Include="Microsoft.CodeAnalysis.CSharp.Analyzer.Testing" Version="1.1.2" />
-    <PackageVersion Include="Microsoft.CodeAnalysis.CSharp.CodeFix.Testing" Version="1.1.2" />
-    <PackageVersion Include="Microsoft.CodeAnalysis.CSharp.Workspaces" Version="4.11.0" />
-    <PackageVersion Include="Microsoft.NET.Test.Sdk" Version="17.11.1" />
-    <PackageVersion Include="Sundstrom.CheckedExceptions" Version="1.2.3" />
-    <PackageVersion Include="xunit" Version="2.9.0" />
-    <PackageVersion Include="xunit.runner.visualstudio" Version="2.8.2" />
-  </ItemGroup>
-  <ItemGroup Condition="'$(TargetFramework)' == 'netstandard2.0'">
-    <PackageVersion Include=" System.Text.Json" Version="9.0.7" />
-  </ItemGroup>
-=======
-<Project>
-  <PropertyGroup>
-    <ManagePackageVersionsCentrally>true</ManagePackageVersionsCentrally>
-    <CentralPackageTransitivePinningEnabled>false</CentralPackageTransitivePinningEnabled>
-  </PropertyGroup>
-  <ItemGroup>
-    <PackageVersion Include="coverlet.collector" Version="6.0.2" />
-    <PackageVersion Include="Microsoft.CodeAnalysis.Analyzers" Version="3.11.0" />
-    <PackageVersion Include="Microsoft.CodeAnalysis.CSharp" Version="4.11.0" />
-    <PackageVersion Include="Microsoft.CodeAnalysis.CSharp.Analyzer.Testing" Version="1.1.2" />
-    <PackageVersion Include="Microsoft.CodeAnalysis.CSharp.CodeFix.Testing" Version="1.1.2" />
-    <PackageVersion Include="Microsoft.CodeAnalysis.CSharp.Workspaces" Version="4.11.0" />
-    <PackageVersion Include="Microsoft.NET.Test.Sdk" Version="17.11.1" />
-    <PackageVersion Include="Sundstrom.CheckedExceptions" Version="1.6.3" />
-    <PackageVersion Include="xunit" Version="2.9.0" />
-    <PackageVersion Include="xunit.runner.visualstudio" Version="2.8.2" />
-  </ItemGroup>
-  <ItemGroup Condition="'$(TargetFramework)' == 'netstandard2.0'">
-    <PackageVersion Include=" System.Text.Json" Version="7.0.0" />
-  </ItemGroup>
->>>>>>> d3d48b56
+<Project>
+  <PropertyGroup>
+    <ManagePackageVersionsCentrally>true</ManagePackageVersionsCentrally>
+    <CentralPackageTransitivePinningEnabled>false</CentralPackageTransitivePinningEnabled>
+  </PropertyGroup>
+  <ItemGroup>
+    <PackageVersion Include="coverlet.collector" Version="6.0.2" />
+    <PackageVersion Include="Microsoft.CodeAnalysis.Analyzers" Version="3.11.0" />
+    <PackageVersion Include="Microsoft.CodeAnalysis.CSharp" Version="4.11.0" />
+    <PackageVersion Include="Microsoft.CodeAnalysis.CSharp.Analyzer.Testing" Version="1.1.2" />
+    <PackageVersion Include="Microsoft.CodeAnalysis.CSharp.CodeFix.Testing" Version="1.1.2" />
+    <PackageVersion Include="Microsoft.CodeAnalysis.CSharp.Workspaces" Version="4.11.0" />
+    <PackageVersion Include="Microsoft.NET.Test.Sdk" Version="17.11.1" />
+    <PackageVersion Include="Sundstrom.CheckedExceptions" Version="1.6.3" />
+    <PackageVersion Include="xunit" Version="2.9.0" />
+    <PackageVersion Include="xunit.runner.visualstudio" Version="2.8.2" />
+  </ItemGroup>
+  <ItemGroup Condition="'$(TargetFramework)' == 'netstandard2.0'">
+    <PackageVersion Include=" System.Text.Json" Version="9.0.7" />
+  </ItemGroup>
 </Project>